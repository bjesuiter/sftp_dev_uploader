# Upcomming Todos


1. [ ] Fix attaching the build artifacts to the release draft
<<<<<<< HEAD
2. [ ] Add packing this as npm package with: https://jsr.io/@bjesuiter/bin2npm
3. [ ] Test the windows build on a windows machine
4. [ ] Add a homebrew bottle for this crate
5. [ ] Convert SftpClient to an actor which uses it's own thread. This should make handling multiple SftpClients much easier.
6. [ ] Cleanup the code, error handling and logging
=======
2. [ ] Test the windows build on a windows machine
3. [ ] Add a homebrew bottle for this crate
4. [ ] Convert SftpClient to an actor which uses it's own thread. This should make handling multiple SftpClients much easier.
5. [ ] Cleanup the code, error handling and logging

## More features 

- initial delete => clear output directory on the server for one upload pair
>>>>>>> 8d8a46c8
<|MERGE_RESOLUTION|>--- conflicted
+++ resolved
@@ -1,20 +1,12 @@
 # Upcomming Todos
 
-
 1. [ ] Fix attaching the build artifacts to the release draft
-<<<<<<< HEAD
 2. [ ] Add packing this as npm package with: https://jsr.io/@bjesuiter/bin2npm
 3. [ ] Test the windows build on a windows machine
 4. [ ] Add a homebrew bottle for this crate
 5. [ ] Convert SftpClient to an actor which uses it's own thread. This should make handling multiple SftpClients much easier.
 6. [ ] Cleanup the code, error handling and logging
-=======
-2. [ ] Test the windows build on a windows machine
-3. [ ] Add a homebrew bottle for this crate
-4. [ ] Convert SftpClient to an actor which uses it's own thread. This should make handling multiple SftpClients much easier.
-5. [ ] Cleanup the code, error handling and logging
 
-## More features 
+## More features
 
-- initial delete => clear output directory on the server for one upload pair
->>>>>>> 8d8a46c8
+- initial delete => clear output directory on the server for one upload pair